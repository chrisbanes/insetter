--- conflicted
+++ resolved
@@ -45,27 +45,6 @@
             </intent-filter>
         </activity>
 
-<<<<<<< HEAD
-        <activity
-            android:name=".InsetterConstraintLayoutSample"
-            android:label="InsetterConstraintLayout"
-            android:theme="@style/AppTheme.Fullscreen">
-            <intent-filter>
-                <action android:name="android.intent.action.MAIN" />
-                <category android:name="dev.chrisbanes.insetter.sample.SAMPLE_CODE" />
-            </intent-filter>
-        </activity>
-
-        <activity
-            android:name=".InsetterConstraintHelperSample"
-            android:label="InsetterConstraintHelper"
-            android:theme="@style/AppTheme.Fullscreen">
-            <intent-filter>
-                <action android:name="android.intent.action.MAIN" />
-                <category android:name="dev.chrisbanes.insetter.sample.SAMPLE_CODE" />
-            </intent-filter>
-        </activity>
-
         <activity
             android:name=".AnimatedInsetterSample"
             android:label="AnimatedInsetter"
@@ -76,8 +55,6 @@
             </intent-filter>
         </activity>
 
-=======
->>>>>>> 0bc5d045
     </application>
 
 </manifest>